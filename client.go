--- conflicted
+++ resolved
@@ -2,15 +2,12 @@
 
 import (
 	"context"
+	"errors"
 	"fmt"
 	"io"
-<<<<<<< HEAD
-	"nhooyr.io/websocket"
-=======
 	"net/http"
 	"net/url"
 	"strings"
->>>>>>> 76a2474c
 	"sync"
 	"time"
 
@@ -84,33 +81,24 @@
 
 	client.connCtx, client.connCancel = context.WithCancel(ctx)
 
-<<<<<<< HEAD
 	if err := client.connect(); err != nil {
-		return nil, fmt.Errorf("could not connect to database: %w", err)
+		return nil, fmt.Errorf("failed to connect to database: %w", err)
 	}
 
 	return client, nil
 }
 
 func (c *Client) connect() error {
+	if err := c.readVersion(c.connCtx); err != nil {
+		return fmt.Errorf("failed to read version: %w", err)
+	}
+
 	if err := c.openWebsocket(); err != nil {
-		return fmt.Errorf("could not open websocket: %w", err)
-=======
-	if err := client.readVersion(ctx); err != nil {
-		return nil, fmt.Errorf("failed to read version: %w", err)
-	}
-
-	if err := client.openWebsocket(); err != nil {
-		return nil, err
-	}
-
-	if err := client.init(ctx, conf); err != nil {
-		return nil, fmt.Errorf("failed to initialize client: %w", err)
->>>>>>> 76a2474c
+		return fmt.Errorf("failed to open websocket: %w", err)
 	}
 
 	if err := c.init(); err != nil {
-		return fmt.Errorf("could not initialize client: %v", err)
+		return fmt.Errorf("failed to initialize client: %w", err)
 	}
 
 	return nil
@@ -154,19 +142,11 @@
 	defer c.connMutex.Unlock()
 
 	// make sure the previous connection is closed
-<<<<<<< HEAD
-	// if c.conn != nil {
-	// 	if err := c.conn.Close(websocket.StatusServiceRestart, "reconnect"); err != nil {
-	// 		return fmt.Errorf("could not close websocket connection: %w", err)
-	// 	}
-	// }
-=======
-	if c.conn != nil {
-		if err := c.conn.Close(websocket.StatusServiceRestart, "reconnect"); err != nil {
-			return fmt.Errorf("failed to close websocket connection: %w", err)
-		}
-	}
->>>>>>> 76a2474c
+	//if c.conn != nil {
+	//	if err := c.conn.Close(websocket.StatusServiceRestart, "reconnect"); err != nil {
+	//		return fmt.Errorf("failed to close websocket connection: %w", err)
+	//	}
+	//}
 
 	requestURL := url.URL{
 		Scheme: schemeWS,
@@ -183,11 +163,7 @@
 		CompressionMode: websocket.CompressionContextTakeover,
 	})
 	if err != nil {
-<<<<<<< HEAD
 		return fmt.Errorf("failed to dial websocket address: %w", err)
-=======
-		return fmt.Errorf("failed to open websocket connection: %w", err)
->>>>>>> 76a2474c
 	}
 
 	conn.SetReadLimit(c.options.readLimit)
@@ -238,7 +214,6 @@
 	}
 }
 
-<<<<<<< HEAD
 func (c *Client) init() error {
 	if err := c.signIn(c.connCtx, c.conf.Username, c.conf.Password); err != nil {
 		return fmt.Errorf("could not sign in: %v", err)
@@ -248,19 +223,7 @@
 		return fmt.Errorf("could not select namespace and database: %v", err)
 	}
 
-	response, err := c.Query(c.connCtx, "define namespace "+c.conf.Namespace, nil)
-=======
-func (c *Client) init(ctx context.Context, conf Config) error {
-	if err := c.signIn(ctx, conf.Username, conf.Password); err != nil {
-		return fmt.Errorf("failed to sign in: %w", err)
-	}
-
-	if err := c.use(ctx, conf.Namespace, conf.Database); err != nil {
-		return fmt.Errorf("failed to select namespace and database: %w", err)
-	}
-
-	resp, err := c.Query(ctx, "define namespace "+conf.Namespace, nil)
->>>>>>> 76a2474c
+	resp, err := c.Query(c.connCtx, "define namespace "+c.conf.Namespace, nil)
 	if err != nil {
 		return err
 	}
@@ -269,11 +232,7 @@
 		return fmt.Errorf("could not define namespace: %w", err)
 	}
 
-<<<<<<< HEAD
-	response, err = c.Query(c.connCtx, "define database "+c.conf.Database, nil)
-=======
-	resp, err = c.Query(ctx, "define database "+conf.Database, nil)
->>>>>>> 76a2474c
+	resp, err = c.Query(c.connCtx, "define database "+c.conf.Database, nil)
 	if err != nil {
 		return err
 	}
