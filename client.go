package sdbc

import (
	"context"
	"fmt"
<<<<<<< HEAD
=======
	"io"
	"net/http"
	"net/url"
	"nhooyr.io/websocket"
	"strings"
>>>>>>> 9baef509
	"sync"
	"time"

	"nhooyr.io/websocket"
)

const (
	schemeHTTP  = "http"
	schemeHTTPS = "https"

	schemeWS  = "ws"
	schemeWSS = "wss"

	pathVersion   = "/version"
	pathWebsocket = "/rpc"

	versionPrefix = "surrealdb-"
)

type Client struct {
	*options

	conf    Config
	version string
	token   string

	conn       *websocket.Conn
	connCtx    context.Context //nolint:containedctx // runtime context is used for websocket connection
	connCancel context.CancelFunc
	connMutex  sync.Mutex
	connClosed bool

	waitGroup sync.WaitGroup

	buffers     bufPool
	requests    requests
	liveQueries liveQueries
}

// Config is the configuration for the client.
type Config struct {
<<<<<<< HEAD
	// Address is the address of the database.
	Address string
=======

	// Host is the host address of the database.
	// It must not contain a protocol or sub path like /rpc.
	Host string

	// Secure indicates whether to use a secure connection (https, wss) or not.
	Secure bool
>>>>>>> 9baef509

	// Username is the username to use for authentication.
	Username string

	// Password is the password to use for authentication.
	Password string

	// Namespace is the namespace to use.
	// It will automatically be created if it does not exist.
	Namespace string

	// Database is the database to use.
	// It will automatically be created if it does not exist.
	Database string
}

// NewClient creates a new client and connects to
// the database using a websocket connection.
func NewClient(ctx context.Context, conf Config, opts ...Option) (*Client, error) {
	client := &Client{
		options: applyOptions(opts),
		conf:    conf,
	}

	client.connCtx, client.connCancel = context.WithCancel(ctx)

	if err := client.readVersion(); err != nil {
		return nil, fmt.Errorf("failed to read version: %v", err)
	}

	if err := client.openWebsocket(); err != nil {
		return nil, err
	}

	if err := client.init(ctx, conf); err != nil {
<<<<<<< HEAD
		return nil, fmt.Errorf("could not initialize client: %w", err)
=======
		return nil, fmt.Errorf("failed to initialize client: %v", err)
>>>>>>> 9baef509
	}

	return client, nil
}

func (c *Client) readVersion() error {
	requestURL := url.URL{
		Scheme: schemeHTTP,
		Host:   c.conf.Host,
		Path:   pathVersion,
	}

	if c.conf.Secure {
		requestURL.Scheme = schemeHTTPS
	}

	res, err := http.Get(requestURL.String())
	if err != nil {
		return err
	}

	out, err := io.ReadAll(res.Body)
	if err != nil {
		return err
	}

	c.version = strings.TrimPrefix(string(out), versionPrefix)

	return nil
}

func (c *Client) openWebsocket() error {
	c.connMutex.Lock()
	defer c.connMutex.Unlock()

	// make sure the previous connection is closed
	if c.conn != nil {
		if err := c.conn.Close(websocket.StatusServiceRestart, "reconnect"); err != nil {
			return fmt.Errorf("failed to close websocket connection: %w", err)
		}
	}

	requestURL := url.URL{
		Scheme: schemeWS,
		Host:   c.conf.Host,
		Path:   pathWebsocket,
	}

	if c.conf.Secure {
		requestURL.Scheme = schemeWSS
	}

	conn, _, err := websocket.Dial(c.connCtx, requestURL.String(), &websocket.DialOptions{
		CompressionMode: websocket.CompressionContextTakeover,
	})
	if err != nil {
		return fmt.Errorf("failed to open websocket connection: %w", err)
	}

	conn.SetReadLimit(c.options.readLimit)

	c.conn = conn

	c.waitGroup.Add(1)
	go func() {
		defer c.waitGroup.Done()
		c.subscribe()
	}()

	return nil
}

func (c *Client) checkWebsocketConn(err error) {
	if err == nil {
		return
	}

	status := websocket.CloseStatus(err)

	if status == -1 || status == websocket.StatusNormalClosure {
		return
	}

	select {

	case <-c.connCtx.Done():
		return

	default:
		{
			c.logger.Error("Websocket connection closed unexpectedly. Trying to reconnect.", "error", err)

			if err := c.openWebsocket(); err != nil {
				c.logger.Error("Could not reconnect to websocket.", "error", err)
			}
		}
	}
}

func (c *Client) init(ctx context.Context, conf Config) error {
	if err := c.signIn(ctx, conf.Username, conf.Password); err != nil {
<<<<<<< HEAD
		return fmt.Errorf("could not sign in: %w", err)
	}

	if err := c.use(ctx, conf.Namespace, conf.Database); err != nil {
		return fmt.Errorf("could not select namespace and database: %w", err)
=======
		return fmt.Errorf("failed to sign in: %w", err)
	}

	if err := c.use(ctx, conf.Namespace, conf.Database); err != nil {
		return fmt.Errorf("failed to select namespace and database: %w", err)
>>>>>>> 9baef509
	}

	response, err := c.Query(ctx, "define namespace "+conf.Namespace, nil)
	if err != nil {
		return err
	}

	if err := c.checkBasicResponse(response); err != nil {
		return fmt.Errorf("could not define namespace: %w", err)
	}

	response, err = c.Query(ctx, "define database "+conf.Database, nil)
	if err != nil {
		return err
	}

	if err := c.checkBasicResponse(response); err != nil {
		return fmt.Errorf("could not define database: %w", err)
	}

	return nil
}

func (c *Client) checkBasicResponse(resp []byte) error {
	var res []basicResponse[string]

	if err := c.jsonUnmarshal(resp, &res); err != nil {
		return fmt.Errorf("could not unmarshal response: %w", err)
	}

	if len(res) < 1 {
		return ErrEmptyResponse
	}

	if res[0].Status != "OK" {
		return ErrResponseNotOkay
	}

	return nil
}

func (c *Client) DatabaseVersion() string {
	return c.version
}

// Close closes the client and the websocket connection.
// Furthermore, it cleans up all idle goroutines.
func (c *Client) Close() error {
	c.connMutex.Lock()
	defer c.connMutex.Unlock()

	if c.connClosed {
		return nil
	}
	c.connClosed = true

	c.logger.Info("Closing client.")

	err := c.conn.Close(websocket.StatusNormalClosure, "closing client")
	if err != nil {
		return fmt.Errorf("could not close websocket connection: %w", err)
	}

	defer c.requests.reset()
	defer c.liveQueries.reset()

	// cancel the connection context
	c.connCancel()

	c.logger.Debug("Waiting for goroutines to finish.")

	waitChan := make(chan struct{})

	go func() {
		defer close(waitChan)
		c.waitGroup.Wait()
	}()

	select {

	case <-waitChan:
		return nil

	case <-time.After(10 * time.Second):
		return ErrTimeoutWaitingForGoroutines
	}
}<|MERGE_RESOLUTION|>--- conflicted
+++ resolved
@@ -3,14 +3,10 @@
 import (
 	"context"
 	"fmt"
-<<<<<<< HEAD
-=======
 	"io"
 	"net/http"
 	"net/url"
-	"nhooyr.io/websocket"
 	"strings"
->>>>>>> 9baef509
 	"sync"
 	"time"
 
@@ -52,10 +48,6 @@
 
 // Config is the configuration for the client.
 type Config struct {
-<<<<<<< HEAD
-	// Address is the address of the database.
-	Address string
-=======
 
 	// Host is the host address of the database.
 	// It must not contain a protocol or sub path like /rpc.
@@ -63,7 +55,6 @@
 
 	// Secure indicates whether to use a secure connection (https, wss) or not.
 	Secure bool
->>>>>>> 9baef509
 
 	// Username is the username to use for authentication.
 	Username string
@@ -99,11 +90,7 @@
 	}
 
 	if err := client.init(ctx, conf); err != nil {
-<<<<<<< HEAD
-		return nil, fmt.Errorf("could not initialize client: %w", err)
-=======
-		return nil, fmt.Errorf("failed to initialize client: %v", err)
->>>>>>> 9baef509
+		return nil, fmt.Errorf("failed to initialize client: %w", err)
 	}
 
 	return client, nil
@@ -205,36 +192,28 @@
 
 func (c *Client) init(ctx context.Context, conf Config) error {
 	if err := c.signIn(ctx, conf.Username, conf.Password); err != nil {
-<<<<<<< HEAD
-		return fmt.Errorf("could not sign in: %w", err)
-	}
-
-	if err := c.use(ctx, conf.Namespace, conf.Database); err != nil {
-		return fmt.Errorf("could not select namespace and database: %w", err)
-=======
 		return fmt.Errorf("failed to sign in: %w", err)
 	}
 
 	if err := c.use(ctx, conf.Namespace, conf.Database); err != nil {
 		return fmt.Errorf("failed to select namespace and database: %w", err)
->>>>>>> 9baef509
-	}
-
-	response, err := c.Query(ctx, "define namespace "+conf.Namespace, nil)
-	if err != nil {
-		return err
-	}
-
-	if err := c.checkBasicResponse(response); err != nil {
+	}
+
+	resp, err := c.Query(ctx, "define namespace "+conf.Namespace, nil)
+	if err != nil {
+		return err
+	}
+
+	if err := c.checkBasicResponse(resp); err != nil {
 		return fmt.Errorf("could not define namespace: %w", err)
 	}
 
-	response, err = c.Query(ctx, "define database "+conf.Database, nil)
-	if err != nil {
-		return err
-	}
-
-	if err := c.checkBasicResponse(response); err != nil {
+	resp, err = c.Query(ctx, "define database "+conf.Database, nil)
+	if err != nil {
+		return err
+	}
+
+	if err := c.checkBasicResponse(resp); err != nil {
 		return fmt.Errorf("could not define database: %w", err)
 	}
 
