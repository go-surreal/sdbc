module github.com/go-surreal/sdbc

go 1.21.9

require (
	github.com/docker/docker v24.0.7+incompatible
	github.com/google/uuid v1.6.0
	github.com/testcontainers/testcontainers-go v0.23.0
	gotest.tools/v3 v3.5.0
	nhooyr.io/websocket v1.8.10
)

require (
	dario.cat/mergo v1.0.0 // indirect
	github.com/Azure/go-ansiterm v0.0.0-20210617225240-d185dfc1b5a1 // indirect
	github.com/Microsoft/go-winio v0.6.1 // indirect
	github.com/Microsoft/hcsshim v0.11.4 // indirect
	github.com/cenkalti/backoff/v4 v4.2.1 // indirect
	github.com/containerd/containerd v1.7.11 // indirect
	github.com/containerd/log v0.1.0 // indirect
	github.com/cpuguy83/dockercfg v0.3.1 // indirect
	github.com/docker/distribution v2.8.2+incompatible // indirect
	github.com/docker/go-connections v0.4.0 // indirect
	github.com/docker/go-units v0.5.0 // indirect
	github.com/gogo/protobuf v1.3.2 // indirect
	github.com/golang/protobuf v1.5.3 // indirect
	github.com/google/go-cmp v0.5.9 // indirect
	github.com/klauspost/compress v1.17.8 // indirect
	github.com/magiconair/properties v1.8.7 // indirect
	github.com/moby/patternmatcher v0.5.0 // indirect
	github.com/moby/sys/sequential v0.5.0 // indirect
	github.com/moby/term v0.5.0 // indirect
	github.com/morikuni/aec v1.0.0 // indirect
	github.com/opencontainers/go-digest v1.0.0 // indirect
	github.com/opencontainers/image-spec v1.1.0-rc4 // indirect
	github.com/opencontainers/runc v1.1.5 // indirect
	github.com/pkg/errors v0.9.1 // indirect
	github.com/sirupsen/logrus v1.9.3 // indirect
	golang.org/x/exp v0.0.0-20230510235704-dd950f8aeaea // indirect
<<<<<<< HEAD
	golang.org/x/mod v0.11.0 // indirect
	golang.org/x/net v0.17.0 // indirect
	golang.org/x/sys v0.13.0 // indirect
	golang.org/x/tools v0.10.0 // indirect
	google.golang.org/genproto/googleapis/rpc v0.0.0-20230711160842-782d3b101e98 // indirect
	google.golang.org/grpc v1.58.3 // indirect
	google.golang.org/protobuf v1.31.0 // indirect
=======
	golang.org/x/mod v0.9.0 // indirect
	golang.org/x/net v0.9.0 // indirect
	golang.org/x/sys v0.11.0 // indirect
	golang.org/x/tools v0.7.0 // indirect
	google.golang.org/genproto/googleapis/rpc v0.0.0-20230525234030-28d5490b6b19 // indirect
	google.golang.org/grpc v1.57.1 // indirect
	google.golang.org/protobuf v1.30.0 // indirect
>>>>>>> 543395cc
)<|MERGE_RESOLUTION|>--- conflicted
+++ resolved
@@ -37,7 +37,6 @@
 	github.com/pkg/errors v0.9.1 // indirect
 	github.com/sirupsen/logrus v1.9.3 // indirect
 	golang.org/x/exp v0.0.0-20230510235704-dd950f8aeaea // indirect
-<<<<<<< HEAD
 	golang.org/x/mod v0.11.0 // indirect
 	golang.org/x/net v0.17.0 // indirect
 	golang.org/x/sys v0.13.0 // indirect
@@ -45,13 +44,4 @@
 	google.golang.org/genproto/googleapis/rpc v0.0.0-20230711160842-782d3b101e98 // indirect
 	google.golang.org/grpc v1.58.3 // indirect
 	google.golang.org/protobuf v1.31.0 // indirect
-=======
-	golang.org/x/mod v0.9.0 // indirect
-	golang.org/x/net v0.9.0 // indirect
-	golang.org/x/sys v0.11.0 // indirect
-	golang.org/x/tools v0.7.0 // indirect
-	google.golang.org/genproto/googleapis/rpc v0.0.0-20230525234030-28d5490b6b19 // indirect
-	google.golang.org/grpc v1.57.1 // indirect
-	google.golang.org/protobuf v1.30.0 // indirect
->>>>>>> 543395cc
 )