package sdbc

import (
	"context"
	"encoding/json"
	"log/slog"
	"os"
	"testing"

	"github.com/docker/docker/api/types/container"
	"github.com/testcontainers/testcontainers-go"
	"github.com/testcontainers/testcontainers-go/wait"
	"gotest.tools/v3/assert"
	is "gotest.tools/v3/assert/cmp"
)

const (
<<<<<<< HEAD
	surrealDBContainerVersion = "1.0.0-beta.11"
	containerStartedMsg       = "Started web server on 0.0.0.0:8000"
	surrealUser               = "root"
	surrealPass               = "root"
=======
	surrealDBVersion    = "1.4.2"
	containerName       = "sdbd_test_surrealdb"
	containerStartedMsg = "Started web server on 0.0.0.0:8000"
	surrealUser         = "root"
	surrealPass         = "root"
>>>>>>> 9baef509
)

func conf(host string) Config {
	return Config{
		Host:      host,
		Username:  surrealUser,
		Password:  surrealPass,
		Namespace: "test",
		Database:  "test",
	}
}

func TestClient(t *testing.T) {
	t.Parallel()

	ctx := context.Background()

	client, cleanup := prepareDatabase(ctx, t, "test_client")
	defer cleanup()

	assert.Equal(t, surrealDBVersion, client.DatabaseVersion())

	_, err := client.Query(ctx, "define table test schemaless", nil)
	if err != nil {
		t.Fatal(err)
	}

	_, err = client.Create(ctx, "test", nil)
	if err != nil {
		t.Fatal(err)
	}
}

func TestClientCRUD(t *testing.T) {
	t.Parallel()

	ctx := context.Background()

	client, cleanup := prepareDatabase(ctx, t, "test_client_crud")
	defer cleanup()

	// DEFINE TABLE

	_, err := client.Query(ctx, "define table some schemaless", nil)
	if err != nil {
		t.Fatal(err)
	}

	// CREATE

	modelIn := someModel{
		Name:  "some_name",
		Value: 42,
		Slice: []string{"a", "b", "c"},
	}

	res, err := client.Create(ctx, "some", modelIn)
	if err != nil {
		t.Fatal(err)
	}

	var modelCreate []someModel

	err = json.Unmarshal(res, &modelCreate)
	if err != nil {
		t.Fatal(err)
	}

	assert.Check(t, is.Equal(modelIn.Name, modelCreate[0].Name))
	assert.Check(t, is.Equal(modelIn.Value, modelCreate[0].Value))
	assert.Check(t, is.DeepEqual(modelIn.Slice, modelCreate[0].Slice))

	// QUERY

	res, err = client.Query(ctx, "select * from some where id = $id", map[string]any{
		"id": modelCreate[0].ID,
	})
	if err != nil {
		t.Fatal(err)
	}

	var modelQuery1 []baseResponse[someModel]

	err = json.Unmarshal(res, &modelQuery1)
	if err != nil {
		t.Fatal(err)
	}

	assert.Check(t, is.DeepEqual(modelCreate[0], modelQuery1[0].Result[0]))

	// UPDATE

	modelIn.Name = "some_other_name"

	res, err = client.Update(ctx, "some", modelIn)
	if err != nil {
		t.Fatal(err)
	}

	var modelUpdate []someModel

	err = json.Unmarshal(res, &modelUpdate)
	if err != nil {
		t.Fatal(err)
	}

	assert.Check(t, is.Equal(modelIn.Name, modelUpdate[0].Name))

	// SELECT

	res, err = client.Select(ctx, modelUpdate[0].ID)
	if err != nil {
		t.Fatal(err)
	}

	var modelSelect someModel

	err = json.Unmarshal(res, &modelSelect)
	if err != nil {
		t.Fatal(err)
	}

	assert.Check(t, is.DeepEqual(modelIn.Name, modelSelect.Name))

	// DELETE

	res, err = client.Delete(ctx, modelCreate[0].ID)
	if err != nil {
		t.Fatal(err)
	}

	var modelDelete someModel

	err = json.Unmarshal(res, &modelDelete)
	if err != nil {
		t.Fatal(err)
	}

	assert.Check(t, is.DeepEqual(modelUpdate[0], modelDelete))
}

func TestClientLive(t *testing.T) {
	t.Parallel()

	ctx := context.Background()

	client, cleanup := prepareDatabase(ctx, t, "test_client_live")
	defer cleanup()

	// DEFINE TABLE

	_, err := client.Query(ctx, "define table some schemaless", nil)
	if err != nil {
		t.Fatal(err)
	}

	// DEFINE MODEL

	modelIn := someModel{
		Name:  "some_name",
		Value: 42,
		Slice: []string{"a", "b", "c"},
	}

	// LIVE QUERY

	live, err := client.Live(ctx, "select * from some", nil)
	if err != nil {
		t.Fatal(err)
	}

	liveResChan := make(chan *someModel)
	liveErrChan := make(chan error)

	go func() {
		defer close(liveResChan)
		defer close(liveErrChan)

		for liveOut := range live {
			var liveRes liveResponse[someModel]

			if err := json.Unmarshal(liveOut, &liveRes); err != nil {
				liveResChan <- nil
				liveErrChan <- err

				return
			}

			liveResChan <- &liveRes.Result
			liveErrChan <- nil
		}
	}()

	// CREATE

	res, err := client.Create(ctx, "some", modelIn)
	if err != nil {
		t.Fatal(err)
	}

	var modelCreate []someModel

	err = json.Unmarshal(res, &modelCreate)
	if err != nil {
		t.Fatal(err)
	}

	assert.Check(t, is.Equal(modelIn.Name, modelCreate[0].Name))
	assert.Check(t, is.Equal(modelIn.Value, modelCreate[0].Value))
	assert.Check(t, is.DeepEqual(modelIn.Slice, modelCreate[0].Slice))

	liveRes := <-liveResChan
	liveErr := <-liveErrChan

	assert.Check(t, is.Nil(liveErr))
	assert.Check(t, is.DeepEqual(modelCreate[0], *liveRes))
}

func TestClientLiveFilter(t *testing.T) {
	ctx := context.Background()

	client, cleanup := prepareDatabase(ctx, t)
	defer cleanup()

	// DEFINE TABLE

	_, err := client.Query(ctx, "define table some schemaless", nil)
	if err != nil {
		t.Fatal(err)
	}

	// DEFINE MODEL

	modelIn := someModel{
		Name:  "some_name",
		Value: 42,
		Slice: []string{"a", "b", "c"},
	}

	// LIVE QUERY

	live, err := client.Live(ctx, "select * from some where name in $0", map[string]any{
		"0": []string{"some_name", "some_other_name"},
	})
	if err != nil {
		t.Fatal(err)
	}

	liveResChan := make(chan *someModel)
	liveErrChan := make(chan error)

	go func() {
		defer close(liveResChan)
		defer close(liveErrChan)

		for liveOut := range live {
			var liveRes liveResponse[someModel]

			if err := json.Unmarshal(liveOut, &liveRes); err != nil {
				liveResChan <- nil
				liveErrChan <- err
				return
			}

			liveResChan <- &liveRes.Result
			liveErrChan <- nil
		}
	}()

	// CREATE

	res, err := client.Create(ctx, "some", modelIn)
	if err != nil {
		t.Fatal(err)
	}

	var modelCreate []someModel

	err = json.Unmarshal(res, &modelCreate)
	if err != nil {
		t.Fatal(err)
	}

	assert.Check(t, is.Equal(modelIn.Name, modelCreate[0].Name))
	assert.Check(t, is.Equal(modelIn.Value, modelCreate[0].Value))
	assert.Check(t, is.DeepEqual(modelIn.Slice, modelCreate[0].Slice))

	liveRes := <-liveResChan
	liveErr := <-liveErrChan

	assert.Check(t, is.Nil(liveErr))
	assert.Check(t, is.DeepEqual(modelCreate[0], *liveRes))
}

//
// -- TYPES
//

type baseResponse[T any] struct {
	Result []T    `json:"result"`
	Status string `json:"status"`
	Time   string `json:"time"`
}

type liveResponse[T any] struct {
	ID     string `json:"id"`
	Action string `json:"action"`
	Result T      `json:"result"`
}

type someModel struct {
	ID    string   `json:"id,omitempty"`
	Name  string   `json:"name"`
	Value int      `json:"value"`
	Slice []string `json:"slice"`
}

//
// -- HELPER
//

func prepareDatabase(ctx context.Context, tb testing.TB, containerName string) (*Client, func()) {
	tb.Helper()

	req := testcontainers.ContainerRequest{
<<<<<<< HEAD
		Name:  "sdbc" + containerName,
		Image: "surrealdb/surrealdb:" + surrealDBContainerVersion,
=======
		Name:  containerName,
		Image: "surrealdb/surrealdb:v" + surrealDBVersion,
>>>>>>> 9baef509
		Cmd: []string{
			"start", "--auth", "--strict", "--allow-funcs",
			"--user", surrealUser,
			"--pass", surrealPass,
			"--log", "trace", "memory",
		},
		ExposedPorts: []string{"8000/tcp"},
		WaitingFor:   wait.ForLog(containerStartedMsg),
		HostConfigModifier: func(conf *container.HostConfig) {
			conf.AutoRemove = true
		},
	}

	surreal, err := testcontainers.GenericContainer(ctx,
		testcontainers.GenericContainerRequest{
			ContainerRequest: req,
			Started:          true,
			Reuse:            true,
		},
	)
	if err != nil {
		tb.Fatal(err)
	}

	host, err := surreal.Endpoint(ctx, "")
	if err != nil {
		tb.Fatal(err)
	}

	client, err := NewClient(ctx,
		conf(host),
		WithLogger(
			slog.New(
				slog.NewTextHandler(os.Stdout, &slog.HandlerOptions{Level: slog.LevelDebug}),
			),
		),
	)
	if err != nil {
		tb.Fatal(err)
	}

	cleanup := func() {
		if err := client.Close(); err != nil {
			tb.Fatalf("failed to close client: %s", err.Error())
		}

		if err := surreal.Terminate(ctx); err != nil {
			tb.Fatalf("failed to terminate container: %s", err.Error())
		}
	}

	return client, cleanup
}<|MERGE_RESOLUTION|>--- conflicted
+++ resolved
@@ -15,18 +15,11 @@
 )
 
 const (
-<<<<<<< HEAD
-	surrealDBContainerVersion = "1.0.0-beta.11"
-	containerStartedMsg       = "Started web server on 0.0.0.0:8000"
-	surrealUser               = "root"
-	surrealPass               = "root"
-=======
 	surrealDBVersion    = "1.4.2"
 	containerName       = "sdbd_test_surrealdb"
 	containerStartedMsg = "Started web server on 0.0.0.0:8000"
 	surrealUser         = "root"
 	surrealPass         = "root"
->>>>>>> 9baef509
 )
 
 func conf(host string) Config {
@@ -248,7 +241,7 @@
 func TestClientLiveFilter(t *testing.T) {
 	ctx := context.Background()
 
-	client, cleanup := prepareDatabase(ctx, t)
+	client, cleanup := prepareDatabase(ctx, t, "test_client_live_filter")
 	defer cleanup()
 
 	// DEFINE TABLE
@@ -352,13 +345,8 @@
 	tb.Helper()
 
 	req := testcontainers.ContainerRequest{
-<<<<<<< HEAD
-		Name:  "sdbc" + containerName,
-		Image: "surrealdb/surrealdb:" + surrealDBContainerVersion,
-=======
-		Name:  containerName,
+		Name:  "sdbc_" + containerName,
 		Image: "surrealdb/surrealdb:v" + surrealDBVersion,
->>>>>>> 9baef509
 		Cmd: []string{
 			"start", "--auth", "--strict", "--allow-funcs",
 			"--user", surrealUser,
