--- conflicted
+++ resolved
@@ -30,13 +30,7 @@
 
 	defer cleanup()
 
-<<<<<<< HEAD
-	_, err := client.Query(ctx, "define table test schemaless", nil)
-=======
-	assert.Equal(t, surrealDBVersion, client.DatabaseVersion())
-
 	_, err := client.Query(ctx, "DEFINE TABLE test SCHEMALESS;", nil)
->>>>>>> 9eeada0f
 	if err != nil {
 		t.Fatal(err)
 	}
