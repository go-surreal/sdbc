package sdbc

import (
	"context"
	"errors"
	"fmt"
	"github.com/google/go-cmp/cmp/cmpopts"
	"net/http"
	"net/http/httptest"
	"net/url"
	"testing"
	"time"

	"github.com/brianvoe/gofakeit/v7"
	"gotest.tools/v3/assert"
	is "gotest.tools/v3/assert/cmp"
)

const (
<<<<<<< HEAD
	surrealDBVersion    = "2.0.0-beta.1"
=======
	surrealDBVersion    = "1.5.4"
>>>>>>> 27eefb06
	containerStartedMsg = "Started web server on "
)

const (
	thingSome = "some"
)

func TestClient(t *testing.T) {
	t.Parallel()

	ctx := context.Background()

	client, cleanup := prepareSurreal(ctx, t)

	defer cleanup()

	assert.Equal(t, surrealDBVersion, client.DatabaseVersion())

	_, err := client.Query(ctx, "define table test schemaless;", nil)
	if err != nil {
		t.Fatal(err)
	}

	_, err = client.Create(ctx, NewID("test"), nil)
	if err != nil {
		t.Fatal(err)
	}
}

func TestClientReadVersion(t *testing.T) {
	t.Parallel()

	ctx := context.Background()

	testServer := httptest.NewServer(http.HandlerFunc(func(res http.ResponseWriter, req *http.Request) {
		res.WriteHeader(http.StatusOK)
		res.Write([]byte("surrealdb-" + surrealDBVersion))
	}))
	defer testServer.Close()

	hostUrl, err := url.Parse(testServer.URL)
	if err != nil {
		t.Fatal(err)
	}

	client := &Client{
		options: applyOptions(nil),
		conf: Config{
			Host: fmt.Sprintf("%s:%s", hostUrl.Hostname(), hostUrl.Port()),
		},
	}

	if err = client.readVersion(ctx); err != nil {
		t.Fatal(err)
	}

	assert.Equal(t, surrealDBVersion, client.DatabaseVersion())

	err = client.readVersion(nil)
	assert.ErrorContains(t, err, "failed to create request")

	client.options.httpClient = &mockHttpClientWithError{}

	err = client.readVersion(ctx)
	assert.ErrorContains(t, err, "failed to send request")
}

func TestClientCRUD(t *testing.T) {
	t.Parallel()

	ctx := context.Background()

	client, cleanup := prepareSurreal(ctx, t)
	defer cleanup()

	// DEFINE TABLE

<<<<<<< HEAD
	_, err := client.Query(ctx, "define table some schemaless;", nil)
=======
	sql := `
		DEFINE TABLE some SCHEMAFULL TYPE NORMAL;

		DEFINE FIELD name ON some TYPE string;
		DEFINE FIELD value ON some TYPE int;
		DEFINE FIELD slice ON some TYPE array<string>;

		DEFINE FIELD created_at ON some TYPE datetime;
		DEFINE FIELD duration ON some TYPE duration;
	`

	_, err := client.Query(ctx, sql, nil)
>>>>>>> 27eefb06
	if err != nil {
		t.Fatal(err)
	}

	// CREATE

	modelIn := someModel{
		Name:      "some_name",
		Value:     42, //nolint:revive // test value
		Slice:     []string{"a", "b", "c"},
		CreatedAt: DateTime{time.Now()},
		Duration:  Duration{time.Second + (5 * time.Nanosecond)},
	}

	res, err := client.Create(ctx, NewULID(thingSome), modelIn)
	if err != nil {
		t.Fatal(err)
	}

	var modelCreate someModel

	err = client.unmarshal(res, &modelCreate)
	if err != nil {
		t.Fatal(err)
	}

	assert.Check(t, is.Equal(modelIn.Name, modelCreate.Name))
	assert.Check(t, is.Equal(modelIn.Value, modelCreate.Value))
	assert.Check(t, is.DeepEqual(modelIn.Slice, modelCreate.Slice))
	assert.Check(t, is.Equal(modelIn.CreatedAt.Format(time.RFC3339), modelCreate.CreatedAt.Format(time.RFC3339)))
	assert.Check(t, is.Equal(modelIn.Duration, modelCreate.Duration))

	// QUERY

<<<<<<< HEAD
	res, err = client.Query(ctx, "select * from some where id = $id;", map[string]any{
		"id": modelCreate[0].ID,
=======
	res, err = client.Query(ctx, "select * from some where id = $id", map[string]any{
		"id": modelCreate.ID,
>>>>>>> 27eefb06
	})
	if err != nil {
		t.Fatal(err)
	}

	var modelQuery1 []baseResponse[someModel]

	err = client.unmarshal(res, &modelQuery1)
	if err != nil {
		t.Fatal(err)
	}

	if len(modelQuery1[0].Result) != 1 {
		t.Fatalf("expected 1 result, got %d", len(modelQuery1[0].Result))
	}

	assert.Check(t, is.DeepEqual(modelCreate, modelQuery1[0].Result[0], cmpopts.IgnoreUnexported(ID{}, DateTime{})))

	// UPDATE

	modelIn.Name = "some_other_name"

	res, err = client.Update(ctx, modelCreate.ID, modelIn)
	if err != nil {
		t.Fatal(err)
	}

	var modelUpdate someModel

	err = client.unmarshal(res, &modelUpdate)
	if err != nil {
		t.Fatal(err)
	}

	assert.Check(t, is.Equal(modelIn.Name, modelUpdate.Name))

	// SELECT

	res, err = client.Select(ctx, modelUpdate.ID)
	if err != nil {
		t.Fatal(err)
	}

	var modelSelect someModel

	err = client.unmarshal(res, &modelSelect)
	if err != nil {
		t.Fatal(err)
	}

	assert.Check(t, is.DeepEqual(modelIn.Name, modelSelect.Name))

	// DELETE

	res, err = client.Delete(ctx, modelCreate.ID)
	if err != nil {
		t.Fatal(err)
	}

	var modelDelete someModel

	err = client.unmarshal(res, &modelDelete)
	if err != nil {
		t.Fatal(err)
	}

	assert.Check(t, is.DeepEqual(modelUpdate.ID, modelDelete.ID, cmpopts.IgnoreUnexported(ID{})))
}

func TestClientLive(t *testing.T) {
	t.Parallel()

	ctx := context.Background()

	client, cleanup := prepareSurreal(ctx, t)
	defer cleanup()

	// DEFINE TABLE

	_, err := client.Query(ctx, "define table some schemaless;", nil)
	if err != nil {
		t.Fatal(err)
	}

	// DEFINE MODEL

	modelIn := someModel{
		Name:  "some_name",
		Value: 42, //nolint:revive // test value
		Slice: []string{"a", "b", "c"},
	}

	// LIVE QUERY

	live, err := client.Live(ctx, "select * from some;", nil)
	if err != nil {
		t.Fatal(err)
	}

	liveResChan := make(chan *someModel)
	liveErrChan := make(chan error)

	go func() {
		defer close(liveResChan)
		defer close(liveErrChan)

		for liveOut := range live {
			var liveRes liveResponse[someModel]

			if err := client.unmarshal(liveOut, &liveRes); err != nil {
				liveErrChan <- err
				liveResChan <- nil

				return
			}

			liveErrChan <- nil
			liveResChan <- &liveRes.Result
		}
	}()

	// CREATE

	res, err := client.Create(ctx, NewID(thingSome), modelIn)
	if err != nil {
		t.Fatal(err)
	}

	var modelCreate someModel

	err = client.unmarshal(res, &modelCreate)
	if err != nil {
		t.Fatal(err)
	}

	assert.Check(t, is.Equal(modelIn.Name, modelCreate.Name))
	assert.Check(t, is.Equal(modelIn.Value, modelCreate.Value))
	assert.Check(t, is.DeepEqual(modelIn.Slice, modelCreate.Slice))

	if liveErr := <-liveErrChan; liveErr != nil {
		t.Fatal(liveErr)
	}

	liveRes := <-liveResChan

	assert.Check(t, is.DeepEqual(modelCreate, *liveRes, cmpopts.IgnoreUnexported(ID{})))
}

func TestClientLiveFilter(t *testing.T) {
	t.Parallel()

	ctx := context.Background()

	client, cleanup := prepareSurreal(ctx, t)
	defer cleanup()

	// DEFINE TABLE

	_, err := client.Query(ctx, "define table some schemaless", nil)
	if err != nil {
		t.Fatal(err)
	}

	// DEFINE MODEL

	modelIn := someModel{
		Name:  "some_name",
		Value: 42, //nolint:revive // test value
		Slice: []string{"a", "b", "c"},
	}

	// LIVE QUERY

	live, err := client.Live(ctx, "select * from some where name in $a;", map[string]any{
		"a": []string{"some_name", "some_other_name"},
	})
	if err != nil {
		t.Fatal(err)
	}

	liveResChan := make(chan *someModel)
	liveErrChan := make(chan error)

	go func() {
		defer close(liveResChan)
		defer close(liveErrChan)

		for liveOut := range live {
			var liveRes liveResponse[someModel]

			if err := client.unmarshal(liveOut, &liveRes); err != nil {
				liveResChan <- nil
				liveErrChan <- err

				return
			}

			liveResChan <- &liveRes.Result
			liveErrChan <- nil
		}
	}()

	// CREATE

	res, err := client.Create(ctx, NewID(thingSome), modelIn)
	if err != nil {
		t.Fatal(err)
	}

	var modelCreate someModel

	err = client.unmarshal(res, &modelCreate)
	if err != nil {
		t.Fatal(err)
	}

	assert.Check(t, is.Equal(modelIn.Name, modelCreate.Name))
	assert.Check(t, is.Equal(modelIn.Value, modelCreate.Value))
	assert.Check(t, is.DeepEqual(modelIn.Slice, modelCreate.Slice))

	select {

<<<<<<< HEAD
	case liveRes := <-liveResChan:
		assert.Check(t, is.DeepEqual(modelCreate[0], *liveRes))

	case <-time.After(1 * time.Second):
		t.Fatal("timeout")
	}

	select {

	case liveErr := <-liveErrChan:
		assert.Check(t, is.Nil(liveErr))

	case <-time.After(1 * time.Second):
		t.Fatal("timeout")
	}
}

//
// -- TYPES
//

type baseResponse[T any] struct {
	Result []T    `json:"result"`
	Status string `json:"status"`
	Time   string `json:"time"`
}

type liveResponse[T any] struct {
	ID     string `json:"id"`
	Action string `json:"action"`
	Result T      `json:"result"`
=======
	assert.Check(t, is.Nil(liveErr))
	assert.Check(t, is.DeepEqual(modelCreate, *liveRes, cmpopts.IgnoreUnexported(ID{})))
>>>>>>> 27eefb06
}

func TestInvalidNamespaceAndDatabaseNames(t *testing.T) {
	t.Parallel()

	ctx := context.Background()

	username := gofakeit.Username()
	password := gofakeit.Password(true, true, true, true, true, 32)

	dbHost, dbCleanup := prepareDatabase(ctx, t, username, password)
	defer dbCleanup()

	namespace := gofakeit.FirstName()
	database := gofakeit.LastName()

<<<<<<< HEAD
	// Testcontainers environment seems to have a problem with the ampersand character,
	// possibly due to it being a special character and not correctly escaped.
	password = strings.ReplaceAll(password, "&", "-")

	req := testcontainers.ContainerRequest{
		Name:  "sdbc_" + toSlug(tb.Name()),
		Image: "surrealdb/surrealdb:v" + surrealDBVersion,
		Env: map[string]string{
			"SURREAL_PATH":   "memory",
			"SURREAL_STRICT": "true",
			"SURREAL_AUTH":   "true",
			"SURREAL_USER":   username,
			"SURREAL_PASS":   password,
		},
		Cmd: []string{
			"start", "--bind", "0.0.0.0:8000", "--allow-funcs", "--log", "trace",
		},
		ExposedPorts: []string{"8000/tcp"},
		WaitingFor:   wait.ForLog(containerStartedMsg),
		HostConfigModifier: func(conf *container.HostConfig) {
			conf.AutoRemove = true
		},
	}
=======
	// test invalid namespace name
>>>>>>> 27eefb06

	invalidNamespace := gofakeit.Name()

	_, err := NewClient(ctx,
		Config{
			Host:      dbHost,
			Username:  username,
			Password:  password,
			Namespace: invalidNamespace,
			Database:  database,
		},
	)

	assert.Check(t, errors.Is(err, ErrInvalidNamespaceName))

	// test invalid database name

	invalidDatabase := gofakeit.Name()

	_, err = NewClient(ctx,
		Config{
			Host:      dbHost,
			Username:  username,
			Password:  password,
			Namespace: namespace,
			Database:  invalidDatabase,
		},
	)

	assert.Check(t, errors.Is(err, ErrInvalidDatabaseName))
}

//
// -- TYPES
//

type baseResponse[T any] struct {
	Result []T    `json:"result"`
	Status string `json:"status"`
	Time   string `json:"time"`
}

type liveResponse[T any] struct {
	ID     []byte `json:"id"`
	Action string `json:"action"`
	Result T      `json:"result"`
}

type someModel struct {
	//_     struct{} `cbor:",toarray"`
	ID    *ID      `cbor:"id,omitempty"`
	Name  string   `json:"name"`
	Value int      `json:"value"`
	Slice []string `json:"slice"`

	CreatedAt DateTime `json:"created_at"`
	Duration  Duration `json:"duration"`
}<|MERGE_RESOLUTION|>--- conflicted
+++ resolved
@@ -17,11 +17,7 @@
 )
 
 const (
-<<<<<<< HEAD
 	surrealDBVersion    = "2.0.0-beta.1"
-=======
-	surrealDBVersion    = "1.5.4"
->>>>>>> 27eefb06
 	containerStartedMsg = "Started web server on "
 )
 
@@ -99,9 +95,6 @@
 
 	// DEFINE TABLE
 
-<<<<<<< HEAD
-	_, err := client.Query(ctx, "define table some schemaless;", nil)
-=======
 	sql := `
 		DEFINE TABLE some SCHEMAFULL TYPE NORMAL;
 
@@ -114,7 +107,6 @@
 	`
 
 	_, err := client.Query(ctx, sql, nil)
->>>>>>> 27eefb06
 	if err != nil {
 		t.Fatal(err)
 	}
@@ -149,13 +141,8 @@
 
 	// QUERY
 
-<<<<<<< HEAD
 	res, err = client.Query(ctx, "select * from some where id = $id;", map[string]any{
-		"id": modelCreate[0].ID,
-=======
-	res, err = client.Query(ctx, "select * from some where id = $id", map[string]any{
 		"id": modelCreate.ID,
->>>>>>> 27eefb06
 	})
 	if err != nil {
 		t.Fatal(err)
@@ -378,9 +365,8 @@
 
 	select {
 
-<<<<<<< HEAD
 	case liveRes := <-liveResChan:
-		assert.Check(t, is.DeepEqual(modelCreate[0], *liveRes))
+		assert.Check(t, is.DeepEqual(modelCreate, *liveRes))
 
 	case <-time.After(1 * time.Second):
 		t.Fatal("timeout")
@@ -396,26 +382,6 @@
 	}
 }
 
-//
-// -- TYPES
-//
-
-type baseResponse[T any] struct {
-	Result []T    `json:"result"`
-	Status string `json:"status"`
-	Time   string `json:"time"`
-}
-
-type liveResponse[T any] struct {
-	ID     string `json:"id"`
-	Action string `json:"action"`
-	Result T      `json:"result"`
-=======
-	assert.Check(t, is.Nil(liveErr))
-	assert.Check(t, is.DeepEqual(modelCreate, *liveRes, cmpopts.IgnoreUnexported(ID{})))
->>>>>>> 27eefb06
-}
-
 func TestInvalidNamespaceAndDatabaseNames(t *testing.T) {
 	t.Parallel()
 
@@ -430,33 +396,7 @@
 	namespace := gofakeit.FirstName()
 	database := gofakeit.LastName()
 
-<<<<<<< HEAD
-	// Testcontainers environment seems to have a problem with the ampersand character,
-	// possibly due to it being a special character and not correctly escaped.
-	password = strings.ReplaceAll(password, "&", "-")
-
-	req := testcontainers.ContainerRequest{
-		Name:  "sdbc_" + toSlug(tb.Name()),
-		Image: "surrealdb/surrealdb:v" + surrealDBVersion,
-		Env: map[string]string{
-			"SURREAL_PATH":   "memory",
-			"SURREAL_STRICT": "true",
-			"SURREAL_AUTH":   "true",
-			"SURREAL_USER":   username,
-			"SURREAL_PASS":   password,
-		},
-		Cmd: []string{
-			"start", "--bind", "0.0.0.0:8000", "--allow-funcs", "--log", "trace",
-		},
-		ExposedPorts: []string{"8000/tcp"},
-		WaitingFor:   wait.ForLog(containerStartedMsg),
-		HostConfigModifier: func(conf *container.HostConfig) {
-			conf.AutoRemove = true
-		},
-	}
-=======
 	// test invalid namespace name
->>>>>>> 27eefb06
 
 	invalidNamespace := gofakeit.Name()
 
