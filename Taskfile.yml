--- conflicted
+++ resolved
@@ -22,18 +22,10 @@
     aliases: [ t ]
     desc: "Execute all go tests."
     cmds:
-<<<<<<< HEAD
-      - go test -v ./...
-=======
       - go test -v -race ./...
->>>>>>> 27eefb06
 
   test-clean:
     aliases: [ tc ]
     desc: "Execute all go tests without cache."
     cmds:
-<<<<<<< HEAD
-      - go test -v -count=1 ./...
-=======
-      - go test -v -race -count=1 ./...
->>>>>>> 27eefb06
+      - go test -v -race -count=1 ./...