<<<<<<< HEAD
golang 1.22.3
golangci-lint 1.59.1
=======
golang 1.22.4
golangci-lint 1.58.2
>>>>>>> ed9186a9
task 3.36.0<|MERGE_RESOLUTION|>--- conflicted
+++ resolved
@@ -1,8 +1,3 @@
-<<<<<<< HEAD
-golang 1.22.3
+golang 1.22.4
 golangci-lint 1.59.1
-=======
-golang 1.22.4
-golangci-lint 1.58.2
->>>>>>> ed9186a9
 task 3.36.0