--- conflicted
+++ resolved
@@ -1,9 +1,3 @@
-<<<<<<< HEAD
-golang 1.24.1
-golangci-lint 1.63.0
-task 3.36.0
-=======
-golang        1.23.4
+golang        1.24.1
 golangci-lint 1.64.7
-task          3.42.1
->>>>>>> 002f6ad3
+task          3.42.1